--- conflicted
+++ resolved
@@ -292,14 +292,8 @@
 }
 
 impl Task {
-<<<<<<< HEAD
-    #![allow(clippy::unnecessary_wraps)]
-    fn new(attrs: TaskAttrs) -> Result<Self, Error> {
-        Ok(Task {
-=======
     fn new(attrs: TaskAttrs) -> Self {
         Task {
->>>>>>> ab24e060
             errors: Vec::new(),
             visibility: syn::Visibility::Inherited,
             name: attrs.name(),
