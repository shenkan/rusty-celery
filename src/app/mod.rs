--- conflicted
+++ resolved
@@ -439,10 +439,7 @@
         // handles all errors at it's own level or the task level. In this function
         // we only log errors at the broker and delivery level.
         if let Err(TraceError::Retry(retry_eta)) = tracer.trace().await {
-<<<<<<< HEAD
-=======
             // If retry error -> retry the task.
->>>>>>> ab24e060
             self.broker
                 .retry(&delivery, retry_eta)
                 .await
